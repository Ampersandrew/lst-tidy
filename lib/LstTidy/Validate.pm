package LstTidy::Validate;

use strict;
use warnings;

require Exporter;

our @ISA = qw(Exporter);
our @EXPORT_OK = qw(isValidCategory isValidEntity isValidType setEntityValid);

use Text::Balanced ();

use File::Basename qw(dirname);
use Cwd  qw(abs_path);
use lib dirname(dirname abs_path $0);

use LstTidy::Parse;
use LstTidy::LogFactory qw(getLogger);
use LstTidy::Options qw(getOption isConversionActive);

# The PRExxx tags. They are used in many of the line types.
# From now on, they are defined in only one place and every
# line type will get the same sort order.
my @PreTags = (
   'PRE:.CLEAR',
   'PREABILITY:*',
   '!PREABILITY',
   'PREAGESET',
   '!PREAGESET',
   'PREALIGN:*',
   '!PREALIGN:*',
   'PREARMORPROF:*',
   '!PREARMORPROF',
   'PREARMORTYPE',
   '!PREARMORTYPE',
   'PREATT',
   '!PREATT',
   'PREBASESIZEEQ',
   '!PREBASESIZEEQ',
   'PREBASESIZEGT',
   '!PREBASESIZEGT',
   'PREBASESIZEGTEQ',
   '!PREBASESIZEGTEQ',
   'PREBASESIZELT',
   '!PREBASESIZELT',
   'PREBASESIZELTEQ',
   '!PREBASESIZELTEQ',
   'PREBASESIZENEQ',
   'PREBIRTHPLACE',
   '!PREBIRTHPLACE',
   'PRECAMPAIGN',
   '!PRECAMPAIGN',
   'PRECHECK',
   '!PRECHECK',
   'PRECHECKBASE',
   '!PRECHECKBASE',
   'PRECITY',
   '!PRECITY',
   'PRECHARACTERTYPE',
   '!PRECHARACTERTYPE',
   'PRECLASS',
   '!PRECLASS',
   'PRECLASSLEVELMAX',
   '!PRECLASSLEVELMAX',
   'PRECSKILL',
   '!PRECSKILL',
   'PREDEITY',
   '!PREDEITY',
   'PREDEITYALIGN',
   '!PREDEITYALIGN',
   'PREDEITYDOMAIN',
   '!PREDEITYDOMAIN',
   'PREDOMAIN',
   '!PREDOMAIN',
   'PREDR',
   '!PREDR',
   'PREEQUIP',
   '!PREEQUIP',
   'PREEQUIPBOTH',
   '!PREEQUIPBOTH',
   'PREEQUIPPRIMARY',
   '!PREEQUIPPRIMARY',
   'PREEQUIPSECONDARY',
   '!PREEQUIPSECONDARY',
   'PREEQUIPTWOWEAPON',
   '!PREEQUIPTWOWEAPON',
   'PREFEAT:*',
   '!PREFEAT',
   'PREFACT:*',
   '!PREFACT',
   'PREGENDER',
   '!PREGENDER',
   'PREHANDSEQ',
   '!PREHANDSEQ',
   'PREHANDSGT',
   '!PREHANDSGT',
   'PREHANDSGTEQ',
   '!PREHANDSGTEQ',
   'PREHANDSLT',
   '!PREHANDSLT',
   'PREHANDSLTEQ',
   '!PREHANDSLTEQ',
   'PREHANDSNEQ',
   'PREHD',
   '!PREHD',
   'PREHP',
   '!PREHP',
   'PREITEM',
   '!PREITEM',
   'PRELANG',
   '!PRELANG',
   'PRELEGSEQ',
   '!PRELEGSEQ',
   'PRELEGSGT',
   '!PRELEGSGT',
   'PRELEGSGTEQ',
   '!PRELEGSGTEQ',
   'PRELEGSLT',
   '!PRELEGSLT',
   'PRELEGSLTEQ',
   '!PRELEGSLTEQ',
   'PRELEGSNEQ',
   'PRELEVEL',
   '!PRELEVEL',
   'PRELEVELMAX',
   '!PRELEVELMAX',
   'PREKIT',
   '!PREKIT',
   'PREMOVE',
   '!PREMOVE',
   'PREMULT:*',
   '!PREMULT:*',
   'PREPCLEVEL',
   '!PREPCLEVEL',
   'PREPROFWITHARMOR',
   '!PREPROFWITHARMOR',
   'PREPROFWITHSHIELD',
   '!PREPROFWITHSHIELD',
   'PRERACE:*',
   '!PRERACE:*',
   'PREREACH',
   '!PREREACH',
   'PREREACHEQ',
   '!PREREACHEQ',
   'PREREACHGT',
   '!PREREACHGT',
   'PREREACHGTEQ',
   '!PREREACHGTEQ',
   'PREREACHLT',
   '!PREREACHLT',
   'PREREACHLTEQ',
   '!PREREACHLTEQ',
   'PREREACHNEQ',
   'PREREGION',
   '!PREREGION',
   'PRERULE',
   '!PRERULE',
   'PRESA',
   '!PRESA',
   'PRESITUATION',
   '!PRESITUATION',
   'PRESHIELDPROF',
   '!PRESHIELDPROF',
   'PRESIZEEQ',
   '!PRESIZEEQ',
   'PRESIZEGT',
   '!PRESIZEGT',
   'PRESIZEGTEQ',
   '!PRESIZEGTEQ',
   'PRESIZELT',
   '!PRESIZELT',
   'PRESIZELTEQ',
   '!PRESIZELTEQ',
   'PRESIZENEQ',
   'PRESKILL:*',
   '!PRESKILL',
   'PRESKILLMULT',
   '!PRESKILLMULT',
   'PRESKILLTOT',
   '!PRESKILLTOT',
   'PRESPELL:*',
   '!PRESPELL',
   'PRESPELLBOOK',
   '!PRESPELLBOOK',
   'PRESPELLCAST:*',
   '!PRESPELLCAST:*',
   'PRESPELLDESCRIPTOR',
   'PRESPELLSCHOOL:*',
   '!PRESPELLSCHOOL',
   'PRESPELLSCHOOLSUB',
   '!PRESPELLSCHOOLSUB',
   'PRESPELLTYPE:*',
   '!PRESPELLTYPE',
   'PRESREQ',
   '!PRESREQ',
   'PRESRGT',
   '!PRESRGT',
   'PRESRGTEQ',
   '!PRESRGTEQ',
   'PRESRLT',
   '!PRESRLT',
   'PRESRLTEQ',
   '!PRESRLTEQ',
   'PRESRNEQ',
   'PRESTAT:*',
   '!PRESTAT',
   'PRESTATEQ',
   '!PRESTATEQ',
   'PRESTATGT',
   '!PRESTATGT',
   'PRESTATGTEQ',
   '!PRESTATGTEQ',
   'PRESTATLT',
   '!PRESTATLT',
   'PRESTATLTEQ',
   '!PRESTATLTEQ',
   'PRESTATNEQ',
   'PRESUBCLASS',
   '!PRESUBCLASS',
   'PRETEMPLATE:*',
   '!PRETEMPLATE:*',
   'PRETEXT',
   '!PRETEXT',
   'PRETYPE:*',
   '!PRETYPE:*',
   'PRETOTALAB:*',
   '!PRETOTALAB:*',
   'PREUATT',
   '!PREUATT',
   'PREVAREQ:*',
   '!PREVAREQ:*',
   'PREVARGT:*',
   '!PREVARGT:*',
   'PREVARGTEQ:*',
   '!PREVARGTEQ:*',
   'PREVARLT:*',
   '!PREVARLT:*',
   'PREVARLTEQ:*',
   '!PREVARLTEQ:*',
   'PREVARNEQ:*',
   'PREVISION',
   '!PREVISION',
   'PREWEAPONPROF:*',
   '!PREWEAPONPROF:*',
   'PREWIELD',
   '!PREWIELD',

   # Removed tags
   #       'PREVAR',
);

# Hash used by validatePreTag to verify if a PRExxx tag exists
my %PreTags = (
   'PREAPPLY'          => 1,   # Only valid when embeded - THIS IS DEPRECATED
   'PREDEFAULTMONSTER' => 1,   # Only valid when embeded
);

for my $preTag (@PreTags) {

   # We need a copy since we don't want to modify the original
   my $preTagName = $preTag;

   # We strip the :* at the end to get the real name for the lookup table
   $preTagName =~ s/ [:][*] \z//xms;

   $PreTags{$preTagName} = 1;
}


# Will hold the portions of a race that have been matched with wildcards.
# For example, if Elf% has been matched (given no default Elf races).
my %racePartialMatch;

# Will hold the entries that may be refered to by other tags Format
# $validEntities{$entitytype}{$entityname} We initialise the hash with global
# system values that are valid but never defined in the .lst files.
my %validEntities;

# Will hold the valid types for the TYPE. or TYPE= found in different tags.
# Format validTypes{$entitytype}{$typename}
my %validTypes;

# Will hold the valid categories for CATEGORY= found in abilities.
# Format validCategories{$entitytype}{$categoryname}
my %validCategories;

my %validNaturalAttacksType = map { $_ => 1 } (

   # WEAPONTYPE defined in miscinfo.lst
   'Bludgeoning',
   'Piercing',
   'Slashing',
   'Fire',
   'Acid',
   'Electricity',
   'Cold',
   'Poison',
   'Sonic',

   # WEAPONCATEGORY defined in miscinfo.lst 3e and 35e
   'Simple',
   'Martial',
   'Exotic',
   'Natural',

   # Additional WEAPONCATEGORY defined in miscinfo.lst Modern and Sidewinder
   'HMG',
   'RocketLauncher',
   'GrenadeLauncher',

   # Additional WEAPONCATEGORY defined in miscinfo.lst Spycraft
   'Hurled',
   'Melee',
   'Handgun',
   'Rifle',
   'Tactical',

   # Additional WEAPONCATEGORY defined in miscinfo.lst Xcrawl
   'HighTechMartial',
   'HighTechSimple',
   'ShipWeapon',
);

my %validWieldCategory = map { $_ => 1 } (

   # From miscinfo.lst 35e
   'Light',
   'OneHanded',
   'TwoHanded',
   'ToSmall',
   'ToLarge',
   'Unusable',
   'None',

   # Hardcoded
   'ALL',
);

# List of types that are valid in BONUS:SLOTS
# 
my %validBonusSlots = map { $_ => 1 } (
   'AMULET',
   'ARMOR',
   'BELT',
   'BOOT',
   'BRACER',
   'CAPE',
   'CLOTHING',
   'EYEGEAR',
   'GLOVE',
   'HANDS',
   'HEADGEAR',
   'LEGS',
   'PSIONICTATTOO',
   'RING',
   'ROBE',
   'SHIELD',
   'SHIRT',
   'SUIT',
   'TATTOO',
   'TRANSPORTATION',
   'VEHICLE',
   'WEAPON',

   # Special value for the CHOOSE tag
   'LIST',
);

=head2 embedded_coma_split

   split a list using the comma but part of the list may be
   between brackets and the comma must be ignored there.
   
   Parameter: $list      List that need to be splited
              $separator optional expression used for the
                                 split, ',' is the default.
   
   Return the splited list.

=cut

sub embedded_coma_split {

   # The list may contain other lists inside brackets.
   # Change all the , within brackets before doing our split.
   my ( $list, $separator ) = ( @_, ',' );

   return () unless $list;

   my $newlist;
   my @result;

   BRACE_LIST:
   while ($list) {

      # We find the next text within ()
      @result = Text::Balanced::extract_bracketed( $list, '()', qr([^()]*) );

      # If we didn't find any (), it's over
      if ( !$result[0] ) {
         $newlist .= $list;
         last BRACE_LIST;
      }

      # The prefix is added to $newlist
      $newlist .= $result[2];

      # We replace every , with &comma;
      $result[0] =~ s/,/&coma;/xmsg;

      # We add the bracket section
      $newlist .= $result[0];

      # We start again with what's left
      $list = $result[1];
   }

   # Now we can split
   return map { s/&coma;/,/xmsg; $_ } split $separator, $newlist;
}

=head2 isValidType

   C<isValidType($myEntity, $myType);>

   Returns true if the given type is valid for the given entity.

=cut

sub isValidType {
   my ($entity, $type) = @_;

   return exists $validTypes{$entity}{$type};
}

=head2 getValidCategories

   Return a reference to the hash of valid categories for cross checking.

   Format validCategories{$entitytype}{$categoryname}

=cut

sub getValidCategories {
   return \%validCategories;
}

=head2 isValidCategory

   c<isValidCategory($lineType, $category)>

   Return true if the category is valid for this linetype

=cut

sub isValidCategory {
   my ($lineType, $category) = @_;

   return exists $validCategories{$lineType}{$category};
}

=head2 isValidEntity

   Returns true if the entity is valid.

=cut

sub isValidEntity {
   my ($entitytype, $entityname) = @_;

   return exists $validEntities{$entitytype}{$entityname};
}

=head2 scanForDeprecatedTags

   This function establishes a centralized location to search
   each line for deprecated tags.

   Parameters: $line     = The line to be searched
               $linetype = The type of line
               $file     = File name to use with ewarn
               $line     = The currrent line's number within the file

=cut

sub scanForDeprecatedTags {
   my ( $line, $linetype, $file, $lineNum ) = @_ ;

   my $logger = getLogger();

   # Deprecated tags
   if ( $line =~ /\scl\(/ ) {
      $logger->info(
         qq{The Jep function cl() is deprecated, use classlevel() instead},
         $file,
         $lineNum
      );
   }

   # [ 1938933 ] BONUS:DAMAGE and BONUS:TOHIT should be Deprecated
   if ( $line =~ /\sBONUS:DAMAGE\s/ ) {
      $logger->info(
         qq{BONUS:DAMAGE is deprecated 5.5.8 - Remove 5.16.0 - Use BONUS:COMBAT|DAMAGE.x|y instead},
         $file,
         $lineNum
      );
   }

   # [ 1938933 ] BONUS:DAMAGE and BONUS:TOHIT should be Deprecated
   if ( $line =~ /\sBONUS:TOHIT\s/ ) {
      $logger->info(
         qq{BONUS:TOHIT is deprecated 5.3.12 - Remove 5.16.0 - Use BONUS:COMBAT|TOHIT|x instead},
         $file,
         $lineNum
      );
   }

   # [ 1973497 ] HASSPELLFORMULA is deprecated
   if ( $line =~ /\sHASSPELLFORMULA/ ) {
      $logger->warning(
         qq{HASSPELLFORMULA is no longer needed and is deprecated in PCGen 5.15},
         $file,
         $lineNum
      );
   }

   if ( $line =~ /[\d+|\)]MAX\d+/ ) {
      $logger->info(
         qq{The function aMAXb is deprecated, use the Jep function max(a,b) instead},
         $file,
         $lineNum
      );
   }

   if ( $line =~ /[\d+|\)]MIN\d+/ ) {
      $logger->info(
         qq{The function aMINb is deprecated, use the Jep function min(a,b) instead},
         $file,
         $lineNum
      );
   }

   if ( $line =~ /\b]TRUNC\b/ ) {
      $logger->info(
         qq{The function TRUNC is deprecated, use the Jep function floor(a) instead},
         $file,
         $lineNum
      );
   }

   if ( $line =~ /\sHITDICESIZE\s/ ) {
      $logger->info(
         qq{HITDICESIZE is deprecated, use HITDIE instead},
         $file,
         $lineNum
      );
   }

   if ( $line =~ /\sSPELL\s/ && $linetype ne 'PCC' ) {
      $logger->info(
         qq{SPELL is deprecated, use SPELLS instead},
         $file,
         $lineNum
      );
   }

   if ( $line =~ /\sWEAPONAUTO\s/ ) {
      $logger->info(
         qq{WEAPONAUTO is deprecated, use AUTO:WEAPONPROF instead},
         $file,
         $lineNum
      );
   }

   if ( $line =~ /\sADD:WEAPONBONUS\s/ ) {
      $logger->info(
         qq{ADD:WEAPONBONUS is deprecated, use BONUS instead},
         $file,
         $lineNum
      );
   }

   if ( $line =~ /\sADD:LIST\s/ ) {
      $logger->info(
         qq{ADD:LIST is deprecated, use BONUS instead},
         $file,
         $lineNum
      );
   }

   if ( $line =~ /\sFOLLOWERALIGN/) {
      $logger->info(
         qq{FOLLOWERALIGN is deprecated, use PREALIGN on Domain instead. Use the -c=pcgen5120 command line switch to fix this problem},
         $file,
         $lineNum
      );
   }

   # [ 1905481 ] Deprecate CompanionMod SWITCHRACE
   if ( $line =~ /\sSWITCHRACE\s/) {
      $logger->info(
         qq{SWITCHRACE is deprecated 5.13.11 - Remove 6.0 - Use RACETYPE:x tag instead },
         $file,
         $lineNum
      );
   }

   # [ 1804786 ] Deprecate SA: replace with SAB:
   if ( $line =~ /\sSA:/) {
      $logger->info(
         qq{SA is deprecated 5.x.x - Remove 6.0 - use SAB instead },
         $file,
         $lineNum
      );
   }

   # [ 1804780 ] Deprecate CHOOSE:EQBUILDER|1
   if ( $line =~ /\sCHOOSE:EQBUILDER\|1/) {
      $logger->info(
         qq{CHOOSE:EQBUILDER|1 is deprecated use CHOOSE:NOCHOICE instead },
         $file,
         $lineNum
      );
   }

   # [ 1864704 ] AUTO:ARMORPROF|TYPE=x is deprecated
   if ( $line =~ /\sAUTO:ARMORPROF\|TYPE\=/) {
      $logger->info(
         qq{AUTO:ARMORPROF|TYPE=x is deprecated Use AUTO:ARMORPROF|ARMORTYPE=x instead},
         $file,
         $lineNum
      );
   }

   # [ 1870482 ] AUTO:SHIELDPROF changes
   if ( $line =~ /\sAUTO:SHIELDPROF\|TYPE\=/) {
      $logger->info(
         qq{AUTO:SHIELDPROF|TYPE=x is deprecated Use AUTO:SHIELDPROF|SHIELDTYPE=x instead},
         $file,
         $lineNum
      );
   }

   # [ NEWTAG-19 ] CHOOSE:ARMORPROF= is deprecated
   if ( $line =~ /\sCHOOSE:ARMORPROF\=/) {
      $logger->info(
         qq{CHOOSE:ARMORPROF= is deprecated 5.15 - Remove 6.0. Use CHOOSE:ARMORPROFICIENCY instead},
         $file,
         $lineNum
      );
   }

   # [ NEWTAG-17 ] CHOOSE:FEATADD= is deprecated
   if ( $line =~ /\sCHOOSE:FEATADD\=/) {
      $logger->info(
         qq{CHOOSE:FEATADD= is deprecated 5.15 - Remove 6.0. Use CHOOSE:FEAT instead},
         $file,
         $lineNum
      );
   }

   # [ NEWTAG-17 ] CHOOSE:FEATLIST= is deprecated
   if ( $line =~ /\sCHOOSE:FEATLIST\=/) {
      $logger->info(
         qq{CHOOSE:FEATLIST= is deprecated 5.15 - Remove 6.0. Use CHOOSE:FEAT instead},
         $file,
         $lineNum
      );
   }

   # [ NEWTAG-17 ] CHOOSE:FEATSELECT= is deprecated
   if ( $line =~ /\sCHOOSE:FEATSELECT\=/) {
      $logger->info(
         qq{CHOOSE:FEATSELECT= is deprecated 5.15 - Remove 6.0. Use CHOOSE:FEAT instead},
         $file,
         $lineNum
      );
   }


   # [ 1888288 ] CHOOSE:COUNT= is deprecated
   if ( $line =~ /\sCHOOSE:COUNT\=/) {
      $logger->info(
         qq{CHOOSE:COUNT= is deprecated 5.13.9 - Remove 6.0. Use SELECT instead},
         $file,
         $lineNum
      );
   }
}

=head2 setEntityValid

   Increments the number of times entity has been seen, and makes the exists
   test true for this entity.

=cut

sub setEntityValid {
   my ($entitytype, $entityname) = @_;

   $validEntities{$entitytype}{$entityname}++;
}

=head2 splitAndAddToValidEntities

   ad-hod/special list of thingy It adds to the valid entities instead of the
   valid sub-entities.  We do this when we find a CHOOSE but we do not know what
   it is for.

=cut

sub splitAndAddToValidEntities {
   my ($entitytype, $ability, $value) = @_;

   for my $abil ( split '\|', $value ) {
      $validEntities{'ABILITY'}{"$ability($abil)"}  = $value;
      $validEntities{'ABILITY'}{"$ability ($abil)"} = $value;
   }
}

=head2 searchRace

   Searches the Race entries of valid entities looking for a match for
   the given race.

=cut

sub searchRace {
   my ($race_wild) = @_;

   for my $toCheck (keys %{$validEntities{'RACE'}} ) {
      if ($toCheck =~  m/^\Q$race_wild/) {
         return 1;
      }
   }
   return 0;
}


=head2 warnDeprecate

   Generate a warning message about a deprecated tag.

   Parameters: $tag            Tag that has been deprecated
               $enclosing_tag  (Optionnal) tag into which the deprecated tag is included

=cut

sub warnDeprecate {

   my ($tag, $enclosing_tag) = @_;

<<<<<<< HEAD
   my $message = qq{Deprecated syntax: "} . $$tag->fullRealTag . q{"};
=======
   my $message = qq{Deprecated syntax: "} . $tag->fullRealTag . q{"};
>>>>>>> d0aba4fe

   if($enclosing_tag) {
      $message .= qq{ found in "} . $enclosing_tag . q{"};
   }

   getLogger()->info( $message, $tag->file, $tag->line );
}







=head2 checkFirstValue

   Check the Values in the PRE tag to ensure it starts with a number.

=cut

sub checkFirstValue {

   my ($value) = @_;

   # We get the list of values
   my @values = split ',', $value;

   # first entry is a number
   my $valid = $values[0] =~ / \A \d+ \z /xms;

   # get rid of the number
   shift @values if $valid;

   return $valid, @values;
}

=head2 processGenericPRE

   Process a PRE tag

   Check for deprecated syntax and queue up for cross check.

=cut

sub processGenericPRE {

   my ($preType, $tag, $enclosingTag) = @_;

   my ($valid, @values) = checkFirstValue($tag->value);

   # The PREtag doesn't begin with a number
   if ( not $valid ) {
      warnDeprecate($tag, $enclosingTag);
   }

   LstTidy::Report::registerXCheck($preType, $tag->id, $tag->file, $tag->line, @values);
}

=head2 processPRECHECK

   Check the PRECHECK familiy of PRE tags for validity.

   Ensures they start with a number.

   Ensures that the checks are valid.

=cut

sub processPRECHECK {

   my ($tag, $enclosingTag) = @_;

   # PRECHECK:<number>,<check equal value list>
   # PRECHECKBASE:<number>,<check equal value list>
   # <check equal value list> := <check name> "=" <number>
   my ($valid, @values) = checkFirstValue($tag->value);

   # The PREtag doesn't begin with a number
   if ( not $valid ) {
      warnDeprecate($tag, $enclosingTag);
   }

   # Get the logger once outside the loop
   my $logger = getLogger();

   for my $item ( @values ) {

      # Extract the check name
      if ( my ($check_name, $value) = ( $item =~ / \A ( \w+ ) = ( \d+ ) \z /xms ) ) {

         # If we don't recognise it.
         if ( ! LstTidy::Parse::isValidCheck($check_name) ) {
            $logger->notice(
               qq{Invalid save check name "$check_name" found in "} . $tag->fullRealValue . q{"},
               $tag->file,
               $tag->line
            );
         }
      } else {
         $logger->notice(
            $tag->id . qq{ syntax error in "$item" found in "} . $tag->fullRealValue . q{"},
            $tag->file,
            $tag->line
         );
      }
   }
}


=head2 processPREDIETY

   Process the PREDIETY tags

   Queue up for Cross check.

=cut

sub processPREDIETY {

   my ($tag) = @_;

   #PREDEITY:Y
   #PREDEITY:YES
   #PREDEITY:N
   #PREDEITY:NO
   #PREDEITY:1,<deity name>,<deity name>,etc.

   if ( $tag->value !~ / \A (?: Y(?:ES)? | N[O]? ) \z /xms ) {
      #We ignore the single yes or no
      LstTidy::Report::registerXCheck('DEITY', $tag->id, $tag->file, $tag->line, (split /[,]/, $tag->value)[1,-1],);
   }
};


=head2 processPRELANG

   Process the PRELANG tags

   Check for deprecated syntax and quque up for cross check.

=cut

sub processPRELANG {

   my ($tag, $enclosingTag) = @_;

   # PRELANG:number,language,language,TYPE=type
   my ($valid, @values) = checkFirstValue($tag->value);

   # The PREtag doesn't begin with a number
   if ( not $valid ) {
      warnDeprecate($tag, $enclosingTag);
   }

   LstTidy::Report::registerXCheck('LANGUAGE', $tag->id, $tag->file, $tag->line, grep { $_ ne 'ANY' } @values);
}

=head2 processPREMOVE

   Process the PREMOVE tags

   Check for deprecated syntax and quque up for cross check.

=cut

sub processPREMOVE {

   my ($tag, $enclosingTag) = @_;

   # PREMOVE:[<number>,]<move>=<number>,<move>=<number>,...
   my ($valid, @values) = checkFirstValue($tag->value);

   # The PREtag doesn't begin with a number
   if ( not $valid ) {
      warnDeprecate($tag, $enclosingTag);
   }

   for my $move (@values) {

      # Verify that the =<number> is there
      if ( $move =~ /^([^=]*)=([^=]*)$/ ) {

         LstTidy::Report::registerXCheck('MOVE Type', $tag->id, $tag->file, $tag->line, $1);

         # The value should be a number
         my $value = $2;

         if ($value !~ /^\d+$/ ) {
            my $message = qq{Not a number after the = for "$move" in "} . $tag->fullRealTag . q{"};
            $message .= qq{ found in "$enclosingTag"} if $enclosingTag;

            getLogger()->notice($message, $tag->file, $tag->line);
         }

      } else {

         my $message = qq{Invalid "$move" in "} . $tag->fullRealTag . q{"};
         $message .= qq{ found in "$enclosingTag"} if $enclosingTag;

         getLogger()->notice($message, $tag->file, $tag->line);

      }
   }
}

=head2 processPREMULT

   split and check the PREMULT tags

   Each PREMULT tag has two or more embedded PRE tags, which are individually
   checked using validatePreTag.

=cut

sub processPREMULT {

   my ($tag, $enclosingTag) = @_;

   my $working_value = $tag->value;
   my $inside;

   # We add only one level of PREMULT to the error message.
   my $emb_tag;
   if ($enclosingTag) {

      $emb_tag = $enclosingTag;
      $emb_tag .= ':PREMULT' unless $emb_tag =~ /PREMULT$/;

   } else {

      $emb_tag .= 'PREMULT';
   }

   FIND_BRACE:
   while ($working_value) {

      ( $inside, $working_value ) = Text::Balanced::extract_bracketed( $working_value, '[]', qr{[^[]*} );

      last FIND_BRACE if !$inside;

      # We extract what we need
      if ( $inside =~ /^\[(!?PRE[A-Z]+):(.*)\]$/ ) {

         my $preTag = $tag->clone(id => $1, value => $2);

         validatePreTag($preTag, $tag->fullRealTag);

      } else {

         # No PRExxx tag found inside the PREMULT
         getLogger()->warning(
            qq{No valid PRExxx tag found in "$inside" inside "PREMULT:} . $tag->value . q{"},
            $tag->file,
            $tag->line
         );
      }
   }
}

=head2 processPRERACE

   Process the PREMOVE tags

   Check for deprecated syntax and quque up for cross check.

=cut

sub processPRERACE {

   my ($tag, $enclosingTag) = @_;

   # We get the list of races
   my ($valid, @values) = checkFirstValue($tag->value);

   # The PREtag doesn't begin with a number
   if ( not $valid ) {
      warnDeprecate($tag, $enclosingTag);
   }

   my ( @races, @races_wild );

   for my $race (@values) {

      if ( $race =~ / (.*?) [%] (.*?) /xms ) {
         # Special case for PRERACE:xxx%
         my $race_wild  = $1;
         my $after_wild = $2;

         push @races_wild, $race_wild;

         if ( $after_wild ne q{} ) {

            getLogger()->notice(
               qq{% used in wild card context should end the race name in "$race"},
               $tag->file,
               $tag->line
            );

         } else {

            # Don't bother warning if it matches everything.
            # For now, we warn and do nothing else.
            if ($race_wild eq '') {

               ## Matches everything, no reason to warn.

            } elsif (isValidEntity('RACE', $race_wild)) {

               ## Matches an existing race, no reason to warn.

            } elsif ($racePartialMatch{$race_wild}) {

               ## Partial match already confirmed, no need to confirm.
               #
            } else {

               my $found = searchRace($race_wild) ;

               if ($found) {
                  $racePartialMatch{$race_wild} = 1;
               } else {

                  getLogger()->info(
                     qq{Not able to validate "$race" in "PRERACE:} . $tag->value. q{." This warning is order dependent.} .
                     q{ If the race is defined in a later file, this warning may not be accurate.},
                     $tag->file,
                     $tag->line
                  )
               }
            }
         }
      } else {
         push @races, $race;
      }
   }

   LstTidy::Report::registerXCheck('RACE', $tag->id, $tag->file, $tag->line, @races);
}


=head2 processPRESPELL

   Process the PRESPELL tags

   Check for deprecated syntax and quque up for cross check.

=cut

sub processPRESPELL {

   my ($tag, $enclosingTag) = @_;

   # We get the list of skills and skill types
   my ($valid, @values) = checkFirstValue($tag->value);

   # The PREtag doesn't begin with a number
   if ( not $valid ) {
      warnDeprecate($tag, $enclosingTag);
   }

   LstTidy::Report::registerXCheck('SPELL', $tag->id . ":@@", $tag->file, $tag->line, @values);
}

=head2 processPREVAR

=cut

sub processPREVAR {

   my ($tag, $enclosingTag) = @_;

   my ( $var_name, @formulas ) = split ',', $tag->value;

   LstTidy::Report::registerXCheck('DEFINE Variable', qq{@@" in "} . $tag->fullRealTag, $tag->file, $tag->line, $var_name,);

   for my $formula (@formulas) {
      my @values = LstTidy::Parse::extractVariables($formula, $tag);
      LstTidy::Report::registerXCheck('DEFINE Variable', qq{@@" in "} . $tag->fullRealTag, $tag->file, $tag->line, @values);
   }
}

=head2 validateBonusChecks

   Validate a Bonus checks tag. 

   BONUS:CHECKS|<check list>|<jep> {|TYPE=<bonus type>} {|<pre tags>}
   BONUS:CHECKS|ALL|<jep>          {|TYPE=<bonus type>} {|<pre tags>}
   <check list> :=   ( <check name 1> { | <check name 2> } { | <check name 3>} )
                         | ( BASE.<check name 1> { | BASE.<check name 2> } { | BASE.<check name 3>} )

=cut

sub validateBonusChecks {

   my ($tag) = @_;

   # We get parameter 1 and 2 (0 is empty since $tag->value begins with a |)
   my (undef, $checks, $formula) = (split /[|]/, $tag->value);
      
   if ( $checks ne 'ALL' ) {

      my ($base, $non_base) = ( 0, 0 );

      my $logger = getLogger();

      for my $check ( split q{,}, $checks ) {

         # We keep the original name for error messages
         my $cleanCheck = $check;

         # Did we use BASE.? is yes, we remove it
         if ( $cleanCheck =~ s/ \A BASE [.] //xms ) {
            $base = 1;
         } else {
            $non_base = 1;
         }

         if ( ! LstTidy::Parse::isValidCheck($cleanCheck) ) {
            $logger->notice(
               qq{Invalid save check name "$check" found in "} . $tag->fullTag . q{"},
               $tag->file,
               $tag->line
            );
         }
      }

      # Warn the user if they're mixing base and non-base
      if ( $base && $non_base ) {
         $logger->info(
            qq{Are you sure you want to mix BASE and non-BASE in "} . $tag->fullTag . q{"},
            $tag->file,
            $tag->line
         );
      }
   }

   # The formula part
   push @LstTidy::Report::xcheck_to_process,
   [
      'DEFINE Variable',
      qq{@@" in "} . $tag->fullTag,
      $tag->file,
      $tag->line,
      LstTidy::Parse::extractVariables($formula, $tag)
   ];
}

=head2 validateBonusTag

=cut

sub validateBonusTag {

   my ($tag) = @_;

   # Are there any PRE tags in the BONUS tag.
   if ( $tag->value =~ /(!?PRE[A-Z]*):([^|]*)/ ) {

      my $preTag = $tag->clone(id => $1, value => $2);
      validatePreTag($preTag, $tag->fullRealTag);
   }

   if ( $tag->id eq 'BONUS:CHECKS' ) {

      validateBonusChecks($tag);

   } elsif ( $tag->id eq 'BONUS:FEAT' ) {

      # BONUS:FEAT|POOL|<formula>|<prereq list>|<bonus type>

      # @list_of_param will contains all the non-empty parameters
      # included in $tag->value. The first one should always be
      # POOL.
      my @list_of_param = grep {/./} split '\|', $tag->value;

      if ( ( shift @list_of_param ) ne 'POOL' ) {

         # For now, only POOL is valid here
         LstTidy::LogFactory::getLogger()->notice(
            qq{Only POOL is valid as second paramater for BONUS:FEAT "} . $tag->fullTag . q{"},
            $tag->file,
            $tag->line
         );
      }

      # The next parameter is the formula
      push @LstTidy::Report::xcheck_to_process,
      [
         'DEFINE Variable',
         qq{@@" in "} . $tag->fullTag,
         $tag->file,
         $tag->line,
         LstTidy::Parse::extractVariables(shift @list_of_param, $tag)
      ];

      # For the rest, we need to check if it is a PRExxx tag or a TYPE=
      my $type_present = 0;
      for my $param (@list_of_param) {
         if ( $param =~ /^(!?PRE[A-Z]+):(.*)/ ) {

            # It's a PRExxx tag, we delegate the validation
            my $preTag = $tag->clone(id => $1, value => $2);
            validatePreTag($preTag, $tag->fullRealTag);

         } elsif ( $param =~ /^TYPE=(.*)/ ) {

            $type_present++;

         } else {

            LstTidy::LogFactory::getLogger()->notice(
               qq{Invalid parameter "$param" found in "} . $tag->fullTag . q{"},
               $tag->file,
               $tag->line
            );
         }
      }

      if ( $type_present > 1 ) {
         LstTidy::LogFactory::getLogger()->notice(
            qq{There should be only one "TYPE=" in "} . $tag->fullTag . q{"},
            $tag->file,
            $tag->line
         );
      }
   }

   if (   $tag->id eq 'BONUS:MOVEADD'
      || $tag->id eq 'BONUS:MOVEMULT'
      || $tag->id eq 'BONUS:POSTMOVEADD' )
   {

      # BONUS:MOVEMULT|<list of move types>|<number to add or mult>
      # <list of move types> is a comma separated list of a weird TYPE=<move>.
      # The <move> are found in the MOVE tags.
      # <number to add or mult> can be a formula

      my ( undef, $type_list, $formula ) = ( split '\|', $tag->value );

      # We keep the move types for validation
      for my $type ( split ',', $type_list ) {
         if ( $type =~ /^TYPE(=|\.)(.*)/ ) {
            push @LstTidy::Report::xcheck_to_process,
            [
               'MOVE Type',
               qq{TYPE$1@@" in "} . $tag->fullTag,
               $tag->file,
               $tag->line,
               $2
            ];
         }
         else {
            LstTidy::LogFactory::getLogger()->notice(
               qq{Missing "TYPE=" for "$type" in "} . $tag->fullTag . q{"},
               $tag->file,
               $tag->line
            );
         }
      }

      # Then we deal with the var in formula
      push @LstTidy::Report::xcheck_to_process,
      [
         'DEFINE Variable',
         qq{@@" in "} . $tag->fullTag,
         $tag->file,
         $tag->line,
         LstTidy::Parse::extractVariables($formula, $tag)
      ];
   }
   elsif ( $tag->id eq 'BONUS:SLOTS' ) {

      # BONUS:SLOTS|<slot types>|<number of slots>
      # <slot types> is a comma separated list.
      # The valid types are defined in %validBonusSlots
      # <number of slots> could be a formula.

      my ($type_list, $formula) = ( split '\|', $tag->value )[1, 2];

      my $logger = LstTidy::LogFactory::getLogger();

      # We first check the slot types
      for my $type ( split ',', $type_list ) {
         unless ( exists $validBonusSlots{$type} ) {
            $logger->notice(
               qq{Invalid slot type "$type" in "} . $tag->fullTag . q{"},
               $tag->file,
               $tag->line
            );
         }
      }

      # Then we deal with the var in formula
      push @LstTidy::Report::xcheck_to_process,
      [
         'DEFINE Variable',
         qq{@@" in "} . $tag->fullTag,
         $tag->file,
         $tag->line,
         LstTidy::Parse::extractVariables($formula, $tag)
      ];
   }
   elsif ( $tag->id eq 'BONUS:VAR' ) {

      # BONUS:VAR|List of Names|Formula|... only the first two values are variable related.
      my ($var_name_list, @formulas) = ( split '\|', $tag->value )[1, 2];

      # First we store the DEFINE variable name
      for my $var_name ( split ',', $var_name_list ) {
         if ( $var_name =~ /^[a-z][a-z0-9_\s]*$/i ) {
            # LIST is filtered out as it may not be valid for the
            # other places were a variable name is used.
            if ( $var_name ne 'LIST' ) {
               push @LstTidy::Report::xcheck_to_process,
               [
                  'DEFINE Variable',
                  qq{@@" in "} . $tag->fullTag,
                  $tag->file,
                  $tag->line,
                  $var_name,
               ];
            }
         }
         else {
            LstTidy::LogFactory::getLogger()->notice(
               qq{Invalid variable name "$var_name" in "} . $tag->fullTag . q{"},
               $tag->file,
               $tag->line
            );
         }
      }

      # Second we deal with the formula
      # %CHOICE is filtered out as it may not be valid for the
      # other places were a variable name is used.
      for my $formula ( grep { $_ ne '%CHOICE' } @formulas ) {
         push @LstTidy::Report::xcheck_to_process,
         [
            'DEFINE Variable',
            qq{@@" in "} . $tag->fullTag,
            $tag->file,
            $tag->line,
            LstTidy::Parse::extractVariables($formula, $tag)
         ];
      }
   }
   elsif ( $tag->id eq 'BONUS:WIELDCATEGORY' ) {

      # BONUS:WIELDCATEGORY|<List of category>|<formula>
      my ($category_list, $formula) = ( split '\|', $tag->value )[1, 2];

      my $logger = LstTidy::LogFactory::getLogger();

      # Validate the category to see if valid
      for my $category ( split ',', $category_list ) {
         if ( !exists $validWieldCategory{$category} ) {
            $logger->notice(
               qq{Invalid category "$category" in "} . $tag->fullTag . q{"},
               $tag->file,
               $tag->line
            );
         }
      }

      # Second, we deal with the formula
      push @LstTidy::Report::xcheck_to_process,
      [
         'DEFINE Variable',
         qq{@@" in "} . $tag->fullTag,
         $tag->file,
         $tag->line,
         LstTidy::Parse::extractVariables($formula, $tag)
      ];

   }
}


=head2 validateClearTag

   Validate the Clear tag.

   IF necessary, move the CLEAR from the value to the id.

=cut

sub validateClearTag {

   my ($tag) = @_;;

   # All the .CLEAR must be separated tags to help with the tag ordering. That
   # is, we need to make sure the .CLEAR is ordered before the normal tag.  If
   # the .CLEAR version of the tag doesn't exist, we do not change the tag
   # name but we give a warning.

   my $clearTag    = $tag->id . ':.CLEAR';
   my $clearAllTag = $tag->id . ':.CLEARALL';

   if ( LstTidy::Reformat::isValidTag($tag->lineType, $clearAllTag)) {

      # Don't do the else clause at the bottom

   } elsif ( ! LstTidy::Reformat::isValidTag($tag->lineType, $clearTag )) {

      getLogger()->notice(
         q{The tag "} . $clearTag . q{" from "} . $tag->origTag . q{" is not in the } . $tag->lineType . q{ tag list\n},
         $tag->file,
         $tag->line
      );

      LstTidy::Report::incCountInvalidTags($tag->lineType, $clearTag);
      $tag->noMoreErrors(1);

   } else {

      # Its a valid CLEAR tag, move the subTag to id
      $tag->id($clearTag);
      $tag->value($tag->value =~ s/^.CLEAR//ir);

   }
}


=head2 validatePreTag

   Validate the PRExxx tags. This function is reentrant and can be called
   recursivly.

   $tag,             # Name of the tag (before the :)
   $tagValue,        # Value of the tag (after the :)
   $enclosingTag,    # When the PRExxx tag is used in another tag
   $lineType,        # Type for the current file
   $file,            # Name of the current file
   $line             # Number of the current line

   preforms checks that pre tags are valid.

=cut

sub validatePreTag {
   my ($tag, $enclosingTag) = @_;

   if ( !length($tag->value) && $tag->id ne "PRE:.CLEAR" ) {
      missingValue();
      return;
   }

   getLogger()->debug(
      q{validatePreTag: } . $tag->id . q{; } . $tag->value . q{; } . $enclosingTag .q{; } . $tag->lineType .q{;},
      $tag->file,
      $tag->line
   );

   if ( $tag->id eq 'PRECLASS' || $tag->id eq 'PRECLASSLEVELMAX' ) {

      processGenericPRE('CLASS', $tag, $enclosingTag);

   } elsif ( $tag->id eq 'PRECHECK' || $tag->id eq 'PRECHECKBASE') {

      processPRECHECK ($tag, $enclosingTag);

   } elsif ( $tag->id eq 'PRECSKILL' ) {

      processGenericPRE('SKILL', $tag, $enclosingTag);

   } elsif ( $tag->id eq 'PREDEITY' ) {

      processPREDIETY($tag);

   } elsif ( $tag->id eq 'PREDEITYDOMAIN' || $tag->id eq 'PREDOMAIN' ) {

      processGenericPRE('DOMAIN', $tag, $enclosingTag);

   } elsif ( $tag->id eq 'PREFEAT' ) {

      processGenericPRE('FEAT', $tag, $enclosingTag);

   } elsif ( $tag->id eq 'PREABILITY' ) {

      processGenericPRE('ABILITY', $tag, $enclosingTag);

   } elsif ( $tag->id eq 'PREITEM' ) {

      processGenericPRE('EQUIPMENT', $tag, $enclosingTag);

   } elsif ( $tag->id eq 'PRELANG' ) {

      processPRELANG($tag, $enclosingTag);

   } elsif ( $tag->id eq 'PREMOVE' ) {

      processPREMOVE($tag, $enclosingTag);

   } elsif ( $tag->id eq 'PREMULT' ) {

      # This tag is the reason why validatePreTag exists
      # PREMULT:x,[PRExxx 1],[PRExxx 2]
      # We need for find all the [] and call validatePreTag with the content

      processPREMULT($tag, $enclosingTag);

   } elsif ( $tag->id eq 'PRERACE' ) {

      processPRERACE($tag, $enclosingTag);

   }
   elsif ( $tag->id eq 'PRESKILL' ) {

      processGenericPRE('SKILL', $tag, $enclosingTag);

   } elsif ( $tag->id eq 'PRESPELL' ) {

      processPRESPELL($tag, $enclosingTag);

   } elsif ( $tag->id eq 'PREVAR' ) {

      processPREVAR($tag, $enclosingTag);

   }

   # No Check for Variable File #

   # Check for PRExxx that do not exist. We only check the
   # tags that are embeded since parse_tag already took care
   # of the PRExxx tags on the entry lines.
   elsif ( $enclosingTag && !exists $PreTags{$tag->id} ) {

      getLogger()->notice(
         qq{Unknown PRExxx tag "} . $tag->id . q{" found in "$enclosingTag"},
         $tag->file,
         $tag->line
      );
   }
}


###############################################################
# validateTag
# ------------
#
# This function stores data for later validation. It also checks
# the syntax of certain tags and detects common errors and
# deprecations.
#
# The %referrer hash must be populated following this format
# $referrer{$lintype}{$name} = [ $err_desc, $file, $line ]

sub validateTag {

   my ($tag) = @_;

   my $logger = getLogger();

   if ($tag->id eq 'STARTPACK')
   {
      LstTidy::Validate::setEntityValid('KIT STARTPACK', "KIT:" . $tag->value);
      LstTidy::Validate::setEntityValid('KIT', "KIT:" . $tag->value);

   } elsif ( $tag->id =~ /^\!?PRE/ ) {

      # It's a PRExxx tag, we delegate
      return LstTidy::Validate::validatePreTag( $tag, "");

   } elsif (index( $tag->id, 'PROFICIENCY' ) == 0 ) {

   } elsif ( index( $tag->id, 'BONUS' ) == 0 ) {

      validateBonusTag($tag);

   } elsif ( $tag->id eq 'CLASSES' || $tag->id eq 'DOMAINS' ) {

                if ( $tag->lineType eq 'SPELL' ) {
                        my %seen;
                        my $tag_to_check = $tag->id eq 'CLASSES' ? 'CLASS' : 'DOMAIN';

                        # First we find all the classes used
                        for my $level ( split '\|', $tag->value ) {
                                if ( $level =~ /(.*)=(\d+)/ ) {
                                for my $entity ( split ',', $1 ) {

                                        # [ 849365 ] CLASSES:ALL
                                        # CLASSES:ALL is OK
                                        # Arcane and Divine are not really OK but they are used
                                        # as placeholders for use in the MSRD.
                                        if ((  $tag_to_check eq "CLASS"
                                                && (   $entity ne "ALL"
                                                        && $entity ne "Arcane"
                                                        && $entity ne "Divine" )
                                                )
                                                || $tag_to_check eq "DOMAIN"
                                                )
                                        {
                                                push @LstTidy::Report::xcheck_to_process,
                                                [
                                                $tag_to_check,
                                                $tag->id,
                                                $tag->file,
                                                $tag->line,
                                                $entity
                                                ];

                                                if ( $seen{$entity}++ ) {
                                                $logger->notice(
                                                        qq{"$entity" found more then once in } . $tag->id,
                                                        $tag->file,
                                                        $tag->line
                                                );
                                                }
                                        }
                                }
                                }
                                else {
                                        if ( $tag->id . ":$level" eq 'CLASSES:.CLEARALL' ) {
                                                # Nothing to see here. Move on.
                                        }
                                        else {
                                                $logger->warning(
                                                        qq{Missing "=level" after "} . $tag->id . ":$level",
                                                        $tag->file,
                                                        $tag->line
                                                );
                                        }
                                }
                        }
                }
                elsif ( $tag->lineType eq 'SKILL' ) {

                        # Only CLASSES in SKILL
                        CLASS_FOR_SKILL:
                        for my $class ( split '\|', $tag->value ) {

                                # ALL is valid here
                                next CLASS_FOR_SKILL if $class eq 'ALL';

                                push @LstTidy::Report::xcheck_to_process,
                                [
                                'CLASS',
                                $tag->id,
                                $tag->file,
                                $tag->line,
                                $class
                                ];
                        }
                }
                elsif (   $tag->lineType eq 'DEITY' ) {
                        # Only DOMAINS in DEITY
                        if ($tag->value =~ /\|/ ) {
                           my $value = substr($tag->value, 0, rindex($tag->value, "\|"));
                           $tag->value($value);
                        }
                        DOMAIN_FOR_DEITY:
                        for my $domain ( split ',', $tag->value ) {

                                # ALL is valid here
                                next DOMAIN_FOR_DEITY if $domain eq 'ALL';

                                push @LstTidy::Report::xcheck_to_process,
                                [
                                'DOMAIN',
                                $tag->id,
                                $tag->file,
                                $tag->line,
                                $domain
                                ];
                        }
                }
                }
                elsif ( $tag->id eq 'CLASS'
                        && $tag->lineType ne 'PCC'
                ) {
                # Note: The CLASS linetype doesn't have any CLASS tag, it's
                #               called 000ClassName internaly. CLASS is a tag used
                #               in other line types like KIT CLASS.
                # CLASS:<class name>,<class name>,...[BASEAGEADD:<dice expression>]

                # We remove and ignore [BASEAGEADD:xxx] if present
                my $list_of_class = $tag->value;
                $list_of_class =~ s{ \[ BASEAGEADD: [^]]* \] }{}xmsg;

                push @LstTidy::Report::xcheck_to_process,
                        [
                                'CLASS',
                                $tag->id,
                                $tag->file,
                                $tag->line,
                                (split /[|,]/, $list_of_class),
                        ];
                }
                elsif ( $tag->id eq 'DEITY'
                        && $tag->lineType ne 'PCC'
                ) {
                # DEITY:<deity name>|<deity name>|etc.
                push @LstTidy::Report::xcheck_to_process,
                        [
                                'DEITY',
                                $tag->id,
                                $tag->file,
                                $tag->line,
                                (split /[|]/, $tag->value),
                        ];
                }
                elsif ( $tag->id eq 'DOMAIN'
                        && $tag->lineType ne 'PCC'
                ) {
                # DOMAIN:<domain name>|<domain name>|etc.
                push @LstTidy::Report::xcheck_to_process,
                        [
                                'DOMAIN',
                                $tag->id,
                                $tag->file,
                                $tag->line,
                                (split /[|]/, $tag->value),
                        ];
                }
                elsif ( $tag->id eq 'ADDDOMAINS' ) {

                # ADDDOMAINS:<domain1>.<domain2>.<domain3>. etc.
                push @LstTidy::Report::xcheck_to_process,
                        [
                        'DOMAIN',
                        $tag->id,
                        $tag->file,
                        $tag->line,
                        split '\.', $tag->value
                        ];
                }
                elsif ( $tag->id eq 'ADD:SPELLCASTER' ) {

                # ADD:SPELLCASTER(<list of classes>)<formula>
                if ( $tag->value =~ /\((.*)\)(.*)/ ) {
                        my ( $list, $formula ) = ( $1, $2 );

                        # First the list of classes
                        # ANY, ARCANA, DIVINE and PSIONIC are spcial hardcoded cases for
                        # the ADD:SPELLCASTER tag.
                        push @LstTidy::Report::xcheck_to_process, [
                                'CLASS',
                                qq{@@" in "} . $tag->fullTag,
                                $tag->file,
                                $tag->line,
                                grep {
                                           uc($_) ne 'ANY'
                                        && uc($_) ne 'ARCANE'
                                        && uc($_) ne 'DIVINE'
                                        && uc($_) ne 'PSIONIC'
                                }
                                split ',', $list
                        ];

                        # Second, we deal with the formula
                        push @LstTidy::Report::xcheck_to_process,
                                [
                                'DEFINE Variable',
                                qq{@@" from "$formula" in "} . $tag->fullTag,
                                $tag->file,
                                $tag->line,
                                LstTidy::Parse::extractVariables($formula, $tag)
                                ];
                }
                else {
                        $logger->notice(
                                qq{Invalid syntax: "} . $tag->fullTag . q{"},
                                $tag->file,
                                $tag->line
                        );
                }
                }
                elsif ( $tag->id eq 'ADD:EQUIP' ) {

                # ADD:EQUIP(<list of equipments>)<formula>
                if ( $tag->value =~ m{ [(]   # Opening brace
                                                (.*)  # Everything between braces include other braces
                                                [)]   # Closing braces
                                                (.*)  # The rest
                                                }xms ) {
                        my ( $list, $formula ) = ( $1, $2 );

                        # First the list of equipements
                        # ANY is a spcial hardcoded cases for ADD:EQUIP
                        push @LstTidy::Report::xcheck_to_process,
                                [
                                'EQUIPMENT',
                                qq{@@" in "} . $tag->fullTag,
                                $tag->file,
                                $tag->line,
                                grep { uc($_) ne 'ANY' } split ',', $list
                                ];

                        # Second, we deal with the formula
                        push @LstTidy::Report::xcheck_to_process,
                                [
                                'DEFINE Variable',
                                qq{@@" from "$formula" in "} . $tag->fullTag,
                                $tag->file,
                                $tag->line,
                                LstTidy::Parse::extractVariables($formula, $tag)
                                ];
                }
                else {
                        $logger->notice(
                                qq{Invalid syntax: "} . $tag->fullTag . q{"},
                                $tag->file,
                                $tag->line
                        );
                }
                }
                elsif ($tag->id eq 'EQMOD'
                || $tag->id eq 'IGNORES'
                || $tag->id eq 'REPLACES'
                || ( $tag->id =~ /!?PRETYPE/ && $tag->value =~ /(\d+,)?EQMOD=/ )
                ) {

                # This section check for any reference to an EQUIPMOD key
                if ( $tag->id eq 'EQMOD' ) {

                        # The higher level for the EQMOD is the . (who's the genius who
                        # dreamed that up...
                        my @key_list = split '\.', $tag->value;

                        # The key name is everything found before the first |
                        for $_ (@key_list) {
                                my ($key) = (/^([^|]*)/);
                                if ($key) {

                                # To be processed later
                                push @LstTidy::Report::xcheck_to_process,
                                        [
                                        'EQUIPMOD Key',
                                        qq{@@" in "} . $tag->fullTag,
                                        $tag->file,
                                        $tag->line,
                                        $key
                                        ];
                                }
                                else {
                                $logger->warning(
                                        qq{Cannot find the key for "$_" in "} . $tag->fullTag . q{"},
                                        $tag->file,
                                        $tag->line
                                );
                                }
                        }
                }
                elsif ( $tag->id eq "IGNORES" || $tag->id eq "REPLACES" ) {

                        # Comma separated list of KEYs
                        # To be processed later
                        push @LstTidy::Report::xcheck_to_process,
                                [
                                'EQUIPMOD Key',
                                qq{@@" in "} . $tag->fullTag,
                                $tag->file,
                                $tag->line,
                                split ',', $tag->value
                                ];
                }
                }
                elsif (
                $tag->lineType ne 'PCC'
                && (   $tag->id eq 'ADD:FEAT'
                        || $tag->id eq 'AUTO:FEAT'
                        || $tag->id eq 'FEAT'
                        || $tag->id eq 'FEATAUTO'
                        || $tag->id eq 'VFEAT'
                        || $tag->id eq 'MFEAT' )
                )
                {
                my @feats;
                my $parent = 0;

                # ADD:FEAT(feat,feat,TYPE=type)formula
                # FEAT:feat|feat|feat(xxx)
                # FEAT:feat,feat,feat(xxx)  in the TEMPLATE and DOMAIN
                # FEATAUTO:feat|feat|...
                # VFEAT:feat|feat|feat(xxx)|PRExxx:yyy
                # MFEAT:feat|feat|feat(xxx)|...
                # All these type may have embeded [PRExxx tags]
                if ( $tag->id eq 'ADD:FEAT' ) {
                        if ( $tag->value =~ /^\((.*)\)(.*)?$/ ) {
                                $parent = 1;
                                my $formula = $2;

                                # The ADD:FEAT list may contains list elements that
                                # have () and will need the special split.
                                # The LIST special feat name is valid in ADD:FEAT
                                # So is ALL now.
                                @feats = grep { $_ ne 'LIST' } grep { $_ ne 'ALL' } embedded_coma_split($1);

                                #               # We put the , back in place
                                #               s/&comma;/,/g for @feats;

                                # Here we deal with the formula part
                                if ($formula) {
                                   push @LstTidy::Report::xcheck_to_process,
                                   [
                                      'DEFINE Variable',
                                      qq{@@" in "} . $tag->fullTag,
                                      $tag->file,
                                      $tag->line,
                                      LstTidy::Parse::extractVariables($formula, $tag)
                                   ]
                                }
                        }
                        else {
                                $logger->notice(
                                qq{Invalid syntax: "} . $tag->fullTag . q{"},
                                $tag->file,
                                $tag->line
                                ) if $tag->value;
                        }
                }
                elsif ( $tag->id eq 'FEAT' ) {

                        # FEAT tags sometime use , and sometime use | as separator.

                        # We can now safely split on the ,
                        @feats = embedded_coma_split( $tag->value, qr{,|\|} );

                        #       # We put the , back in place
                        #       s/&coma;/,/g for @feats;
                }
                else {
                        @feats = split '\|', $tag->value;
                }

                FEAT:
                for my $feat (@feats) {

                        # If it is a PRExxx tag section, we validate the PRExxx tag.
                        if ( $tag->id eq 'VFEAT' && $feat =~ /^(!?PRE[A-Z]+):(.*)/ ) {

                           my $preTag = $tag->clone(id => $1, value => $2);
                           validatePreTag($preTag, $tag->fullRealTag);

                           $feat = "";
                           next FEAT;
                        }

                        # We strip the embeded [PRExxx ...] tags
                        if ( $feat =~ /([^[]+)\[(!?PRE[A-Z]*):(.*)\]$/ ) {

                           $feat = $1;

                           my $preTag = $tag->clone(id => $2, value => $3);
                           validatePreTag($preTag, $tag->fullRealTag);
                        }

                }

                my $message_format = $tag->id;
                if ($parent) {
                        $message_format = $tag->id . "(@@)";
                }

                # To be processed later
                push @LstTidy::Report::xcheck_to_process,
                        [ 'FEAT', $message_format, $tag->file, $tag->line, @feats ];
                }
                elsif ( $tag->id eq 'KIT' && $tag->lineType ne 'PCC' ) {
                # KIT:<number of choice>|<kit name>|<kit name>|etc.
                # KIT:<kit name>
                my @kit_list = split /[|]/, $tag->value;

                # The first item might be a number
                if ( $kit_list[0] =~ / \A \d+ \z /xms ) {
                        # We discard the number
                        shift @kit_list;
                }

                push @LstTidy::Report::xcheck_to_process,
                        [
                                'KIT STARTPACK',
                                $tag->id,
                                $tag->file,
                                $tag->line,
                                @kit_list,
                        ];
                }
                elsif ( $tag->id eq 'LANGAUTOxxx' || $tag->id eq 'LANGBONUS' ) {

                # To be processed later
                # The ALL keyword is removed here since it is not usable everywhere there are language
                # used.
                push @LstTidy::Report::xcheck_to_process,
                        [
                        'LANGUAGE',
                        $tag->id,
                        $tag->file,
                        $tag->line,
                        grep { $_ ne 'ALL' } split ',', $tag->value
                        ];
                }
                elsif ( $tag->id eq 'ADD:LANGUAGE' ) {

                        # Syntax: ADD:LANGUAGE(<coma separated list of languages)<number>
                        if ( $tag->value =~ /\((.*)\)/ ) {
                                push @LstTidy::Report::xcheck_to_process,
                                        [
                                        'LANGUAGE', 'ADD:LANGUAGE(@@)', $tag->file, $tag->line, split ',',  $1
                                        ];
                        }
                        else {
                                $logger->notice(
                                        qq{Invalid syntax "} . $tag->fullTag . q{"},
                                        $tag->file,
                                        $tag->line
                                );
                        }
                }
                elsif ( $tag->id eq 'MOVE' ) {

                        # MOVE:<move type>,<value>
                        # ex. MOVE:Walk,30,Fly,20,Climb,10,Swim,10

                        my @list = split ',', $tag->value;

                        MOVE_PAIR:
                        while (@list) {
                                my ( $type, $value ) = ( splice @list, 0, 2 );
                                $value = "" if !defined $value;

                                # $type should be a word and $value should be a number
                                if ( $type =~ /^\d+$/ ) {
                                        $logger->notice(
                                        qq{I was expecting a move type where I found "$type" in "} . $tag->fullTag . q{"},
                                        $tag->file,
                                        $tag->line
                                        );
                                        last;
                                }
                                else {

                                        # We keep the move type for future validation
                                        LstTidy::Validate::setEntityValid('MOVE Type', $type);
                                }

                                unless ( $value =~ /^\d+$/ ) {
                                        $logger->notice(
                                        qq{I was expecting a number after "$type" and found "$value" in "} . $tag->fullTag . q{"},
                                        $tag->file,
                                        $tag->line
                                        );
                                        last MOVE_PAIR;
                                }
                        }
                }
                elsif ( $tag->id eq 'MOVECLONE' ) {
                # MOVECLONE:A,B,formula  A and B must be valid move types.
                        if ( $tag->value =~ /^(.*),(.*),(.*)/ ) {
                                # Error if more parameters (Which will show in the first group)
                                if ( $1 =~ /,/ ) {
                                        $logger->warning(
                                        qq{Found too many parameters in "} . $tag->fullTag . q{"},
                                        $tag->file,
                                        $tag->line
                                        );
                                }
                                else {
                                        # Cross check for used MOVE Types.
                                        push @LstTidy::Report::xcheck_to_process,
                                                [
                                                'MOVE Type',
                                                $tag->id,
                                                $tag->file,
                                                $tag->line,
                                                $1,
                                                $2
                                                ];
                                }
                        }
                        else {
                                # Report missing requisite parameters.
                                $logger->warning(
                                qq{Missing a parameter in in "} . $tag->fullTag . q{"},
                                $tag->file,
                                $tag->line
                                );
                        }


                }
                elsif ( $tag->id eq 'RACE' && $tag->lineType ne 'PCC' ) {
                # There is only one race per RACE tag
                push @LstTidy::Report::xcheck_to_process,
                        [  'RACE',
                                $tag->id,
                                $tag->file,
                                $tag->line,
                                $tag->value,
                        ];
                }
                elsif ( $tag->id eq 'SWITCHRACE' ) {

                # To be processed later
                # Note: SWITCHRACE actually switch the race TYPE
                push @LstTidy::Report::xcheck_to_process,
                        [   'RACE TYPE',
                                $tag->id,
                                $tag->file,
                                $tag->line,
                                (split '\|',  $tag->value),
                        ];
                }
                elsif ( $tag->id eq 'CSKILL'
                        || $tag->id eq 'CCSKILL'
                        || $tag->id eq 'MONCSKILL'
                        || $tag->id eq 'MONCCSKILL'
                        || ($tag->id eq 'SKILL' && $tag->lineType ne 'PCC')
                ) {
                my @skills = split /[|]/, $tag->value;

                # ALL is a valid use in BONUS:SKILL, xCSKILL  - [ 1593872 ] False warning: No SKILL entry for CSKILL:ALL
                @skills = grep { $_ ne 'ALL' } @skills;

                # We need to filter out %CHOICE for the SKILL tag
                if ( $tag->id eq 'SKILL' ) {
                        @skills = grep { $_ ne '%CHOICE' } @skills;
                }

                # To be processed later
                push @LstTidy::Report::xcheck_to_process,
                        [   'SKILL',
                                $tag->id,
                                $tag->file,
                                $tag->line,
                                @skills,
                        ];
                }
                elsif ( $tag->id eq 'ADD:SKILL' ) {

                # ADD:SKILL(<list of skills>)<formula>
                if ( $tag->value =~ /\((.*)\)(.*)/ ) {
                        my ( $list, $formula ) = ( $1, $2 );

                        # First the list of skills
                        # ANY is a spcial hardcoded cases for ADD:EQUIP
                        push @LstTidy::Report::xcheck_to_process,
                                [
                                'SKILL',
                                qq{@@" in "} . $tag->fullTag,
                                $tag->file,
                                $tag->line,
                                grep { uc($_) ne 'ANY' } split ',', $list
                                ];

                        # Second, we deal with the formula
                        push @LstTidy::Report::xcheck_to_process,
                                [
                                'DEFINE Variable',
                                qq{@@" from "$formula" in "} . $tag->fullTag,
                                $tag->file,
                                $tag->line,
                                LstTidy::Parse::extractVariables($formula, $tag)
                                ];
                }
                else {
                        $logger->notice(
                                qq{Invalid syntax: "} . $tag->fullTag . q{"},
                                $tag->file,
                                $tag->line
                        );
                }
                }
                elsif ( $tag->id eq 'SPELLS' ) {
                if ( $tag->lineType ne 'KIT SPELLS' ) {
 # Syntax: SPELLS:<spellbook>|[TIMES=<times per day>|][TIMEUNIT=<unit of time>|][CASTERLEVEL=<CL>|]<Spell list>[|<prexxx tags>]
 # <Spell list> = <Spell name>,<DC> [|<Spell list>]
                        my @list_of_param = split '\|', $tag->value;
                        my @spells;

                        # We drop the Spell book name
                        shift @list_of_param;

                        my $nb_times            = 0;
                        my $nb_timeunit         = 0;
                        my $nb_casterlevel      = 0;
                        my $AtWill_Flag         = 0;
                        for my $param (@list_of_param) {
                                if ( $param =~ /^(TIMES)=(.*)/ || $param =~ /^(TIMEUNIT)=(.*)/ || $param =~ /^(CASTERLEVEL)=(.*)/ ) {
                                        if ( $1 eq 'TIMES' ) {
#                                               $param =~ s/TIMES=-1/TIMES=ATWILL/g;   # SPELLS:xxx|TIMES=-1 to SPELLS:xxx|TIMES=ATWILL conversion
                                                $AtWill_Flag = $param =~ /TIMES=ATWILL/;
                                                $nb_times++;
                                                push @LstTidy::Report::xcheck_to_process,
                                                [
                                                   'DEFINE Variable',
                                                   qq{@@" in "} . $tag->fullTag,
                                                   $tag->file,
                                                   $tag->line,
                                                   LstTidy::Parse::extractVariables($2, $tag)
                                                ];

                                        } elsif ( $1 eq 'TIMEUNIT' ) {
                                                $nb_timeunit++;
                                                # Is it a valid alignment?
                                                if (! LstTidy::Parse::isValidFixedValue($1, $2)) {
                                                   $logger->notice(
                                                      qq{Invalid value "$2" for tag "$1"},
                                                      $tag->file,
                                                      $tag->line
                                                   );
#                                                       $is_valid = 0;
                                                }

                                        } else {
                                                $nb_casterlevel++;
                                                push @LstTidy::Report::xcheck_to_process,
                                                [
                                                   'DEFINE Variable',
                                                   qq{@@" in "} . $tag->fullTag,
                                                   $tag->file,
                                                   $tag->line,
                                                   LstTidy::Parse::extractVariables($2, $tag)
                                                ];
                                        }

                                # Embeded PRExxx tags
                                } elsif ( $param =~ /^(PRE[A-Z]+):(.*)/ ) {

                                   my $preTag = $tag->clone(id => $1, value => $2);
                                   validatePreTag($preTag, $tag->fullRealTag);

                                } else {

                                my ( $spellname, $dc ) = ( $param =~ /([^,]+),(.*)/ );

                                if ($dc) {

                                        # Spell name must be validated with the list of spells and DC is a formula
                                        push @spells, $spellname;

                                        push @LstTidy::Report::xcheck_to_process,
                                                [
                                                'DEFINE Variable',
                                                qq{@@" in "} . $tag->fullTag,
                                                $tag->file,
                                                $tag->line,
                                                LstTidy::Parse::extractVariables($dc, $tag)
                                                ];
                                }
                                else {

                                        # No DC present, the whole param is the spell name
                                        push @spells, $param;

                                        $logger->info(
                                                qq{the DC value is missing for "$param" in "} . $tag->fullTag . q{"},
                                                $tag->file,
                                                $tag->line
                                        );
                                }
                                }
                        }

                        push @LstTidy::Report::xcheck_to_process,
                                [
                                'SPELL',
                                $tag->id,
                                $tag->file,
                                $tag->line,
                                @spells
                                ];

                        # Validate the number of TIMES, TIMEUNIT, and CASTERLEVEL parameters
                        if ( $nb_times != 1 ) {
                                if ($nb_times) {
                                        $logger->notice(
                                                qq{TIMES= should not be used more then once in "} . $tag->fullTag . q{"},
                                                $tag->file,
                                                $tag->line
                                        );
                                }
                                else {
                                        $logger->info(
                                                qq{the TIMES= parameter is missing in "} . $tag->fullTag . q{"},
                                                $tag->file,
                                                $tag->line
                                        );
                                }
                        }

                        if ( $nb_timeunit != 1 ) {
                                if ($nb_timeunit) {
                                        $logger->notice(
                                                qq{TIMEUNIT= should not be used more then once in "} . $tag->fullTag . q{"},
                                                $tag->file,
                                                $tag->line
                                        );
                                }
                                else {
                                        if ( $AtWill_Flag ) {
                                                # Do not need a TIMEUNIT tag if the TIMES tag equals AtWill
                                                # Nothing to see here. Move along.
                                        }
                                        else {
                                                # [ 1997408 ] False positive: TIMEUNIT= parameter is missing
                                                # $logger->info(
                                                #       qq{the TIMEUNIT= parameter is missing in "} . $tag->fullTag . q{"},
                                                #       $tag->file,
                                                #       $tag->line
                                                # );
                                        }
                                }
                        }

                        if ( $nb_casterlevel != 1 ) {
                                if ($nb_casterlevel) {
                                $logger->notice(
                                        qq{CASTERLEVEL= should not be used more then once in "} . $tag->fullTag . q{"},
                                        $tag->file,
                                        $tag->line
                                );
                                }
                                else {
                                $logger->info(
                                        qq{the CASTERLEVEL= parameter is missing in "} . $tag->fullTag . q{"},
                                        $tag->file,
                                        $tag->line
                                );
                                }
                        }
                }
                else {
                        # KIT SPELLS line type
                        # SPELLS:<parameter list>|<spell list>
                        # <parameter list> = <param id> = <param value { | <parameter list> }
                        # <spell list> := <spell name> { = <number> } { | <spell list> }
                        my @spells = ();

                        for my $spell_or_param (split q{\|}, $tag->value) {
                                # Is it a parameter?
                                if ( $spell_or_param =~ / \A ([^=]*) = (.*) \z/xms ) {
                                my ($param_id,$param_value) = ($1,$2);

                                if ( $param_id eq 'CLASS' ) {
                                        push @LstTidy::Report::xcheck_to_process,
                                                [
                                                'CLASS',
                                                qq{@@" in "} . $tag->fullTag,
                                                $tag->file,
                                                $tag->line,
                                                $param_value,
                                                ];

                                }
                                elsif ( $param_id eq 'SPELLBOOK') {
                                        # Nothing to do
                                }
                                elsif ( $param_value =~ / \A \d+ \z/mxs ) {
                                        # It's a spell after all...
                                        push @spells, $param_id;
                                }
                                else {
                                        $logger->notice(
                                                qq{Invalide SPELLS parameter: "$spell_or_param" found in "} . $tag->fullTag . q{"},
                                                $tag->file,
                                                $tag->line
                                        );
                                }
                                }
                                else {
                                # It's a spell
                                push @spells, $spell_or_param;
                                }
                        }

                        if ( scalar @spells ) {
                                push @LstTidy::Report::xcheck_to_process,
                                        [
                                        'SPELL',
                                        $tag->id,
                                        $tag->file,
                                        $tag->line,
                                        @spells,
                                        ];
                        }
                }
                }
                elsif ( index( $tag->id, 'SPELLLEVEL:' ) == 0
                        || index( $tag->id, 'SPELLKNOWN:' ) == 0
                ) {

                # [ 813504 ] SPELLLEVEL:DOMAIN in domains.lst
                # [ 2544134 ] New Token - SPELLKNOWN
                # -------------------------------------------
                # There are two different SPELLLEVEL tags that must
                # be x-check. SPELLLEVEL:CLASS and SPELLLEVEL:DOMAIN.
                #
                # The CLASS type have CLASSes and SPELLs to check and
                # the DOMAIN type have DOMAINs and SPELLs to check.
                #
                # SPELLKNOWN has exact same syntax as SPELLLEVEL, so doing both checks at once.

                if ( $tag->id eq "SPELLLEVEL:CLASS"
                        || $tag->id eq "SPELLKNOWN:CLASS"
                ) {

                        # The syntax for SPELLLEVEL:CLASS is
                        # SPELLLEVEL:CLASS|<class-list of spells>
                        # <class-list of spells> := <class> | <list of spells> [ | <class-list of spells> ]
                        # <class>                       := <class name> = <level>
                        # <list of spells>              := <spell name> [, <list of spells>]
                        # <class name>          := ASCII WORDS that must be validated
                        # <level>                       := INTEGER
                        # <spell name>          := ASCII WORDS that must be validated
                        #
                        # ex. SPELLLEVEL:CLASS|Wizard=0|Detect Magic,Read Magic|Wizard=1|Burning Hands

                        # [ 1958872 ] trim PRExxx before checking SPELLLEVEL
                        # Work with a copy because we do not want to change the original
                        my $tag_line = $tag->value;
                        study $tag_line;
                        # Remove the PRExxx tags at the end of the line.
                        $tag_line =~ s/\|PRE\w+\:.+$//;

                        # We extract the classes and the spell names
                        if ( my $working_value = $tag_line ) {
                                while ($working_value) {
                                        if ( $working_value =~ s/\|([^|]+)\|([^|]+)// ) {
                                                my $class  = $1;
                                                my $spells = $2;

                                                # The CLASS
                                                if ( $class =~ /([^=]+)\=(\d+)/ ) {

                                                        # [ 849369 ] SPELLCASTER.Arcane=1
                                                        # SPELLCASTER.Arcane and SPELLCASTER.Divine are specials
                                                        # CLASS names that should not be cross-referenced.
                                                        # To be processed later
                                                        push @LstTidy::Report::xcheck_to_process,
                                                        [
                                                        'CLASS',
                                                        qq{@@" in "} . $tag->fullTag,
                                                        $tag->file,
                                                        $tag->line,
                                                        $1
                                                        ];
                                                }
                                                else {
                                                        $logger->notice(
                                                                qq{Invalid syntax for "$class" in "} . $tag->fullTag . q{"},
                                                                $tag->file,
                                                                $tag->line
                                                        );
                                                }

                                                # The SPELL names
                                                # To be processed later
                                                push @LstTidy::Report::xcheck_to_process,
                                                        [
                                                        'SPELL',
                                                        qq{@@" in "} . $tag->fullTag,
                                                        $tag->file,
                                                        $tag->line,
                                                        split ',', $spells
                                                        ];
                                        }
                                        else {
                                                $logger->notice(
                                                        qq{Invalid class/spell list paring in "} . $tag->fullTag . q{"},
                                                        $tag->file,
                                                        $tag->line
                                                );
                                                $working_value = "";
                                        }
                                }
                        }
                        else {
                                $logger->notice(
                                qq{No value found for "} . $tag->id . q{"},
                                $tag->file,
                                $tag->line
                                );
                        }
                }
                if ( $tag->id eq "SPELLLEVEL:DOMAIN"
                        || $tag->id eq "SPELLKNOWN:DOMAIN"
                ) {

                        # The syntax for SPELLLEVEL:DOMAIN is
                        # SPELLLEVEL:CLASS|<domain-list of spells>
                        # <domain-list of spells> := <domain> | <list of spells> [ | <domain-list of spells> ]
                        # <domain>                      := <domain name> = <level>
                        # <list of spells>              := <spell name> [, <list of spells>]
                        # <domain name>         := ASCII WORDS that must be validated
                        # <level>                       := INTEGER
                        # <spell name>          := ASCII WORDS that must be validated
                        #
                        # ex. SPELLLEVEL:DOMAIN|Air=1|Obscuring Mist|Animal=4|Repel Vermin

                        # We extract the classes and the spell names
                        if ( my $working_value = $tag->value ) {
                                while ($working_value) {
                                if ( $working_value =~ s/\|([^|]+)\|([^|]+)// ) {
                                        my $domain = $1;
                                        my $spells = $2;

                                        # The DOMAIN
                                        if ( $domain =~ /([^=]+)\=(\d+)/ ) {
                                                push @LstTidy::Report::xcheck_to_process,
                                                [
                                                'DOMAIN',
                                                qq{@@" in "} . $tag->fullTag,
                                                $tag->file,
                                                $tag->line,
                                                $1
                                                ];
                                        }
                                        else {
                                                $logger->notice(
                                                qq{Invalid syntax for "$domain" in "} . $tag->fullTag . q{"},
                                                $tag->file,
                                                $tag->line
                                                );
                                        }

                                        # The SPELL names
                                        # To be processed later
                                        push @LstTidy::Report::xcheck_to_process,
                                                [
                                                'SPELL',
                                                qq{@@" in "} . $tag->fullTag,
                                                $tag->file,
                                                $tag->line,
                                                split ',', $spells
                                                ];
                                }
                                else {
                                        $logger->notice(
                                                qq{Invalid domain/spell list paring in "} . $tag->fullTag . q{"},
                                                $tag->file,
                                                $tag->line
                                        );
                                        $working_value = "";
                                }
                                }
                        }
                        else {
                                $logger->notice(
                                qq{No value found for "} . $tag->id . q{"},
                                $tag->file,
                                $tag->line
                                );
                        }
                }
             } elsif ( $tag->id eq 'STAT' ) {
                if ( $tag->lineType eq 'KIT STAT' ) {
                   # STAT:STR=17|DEX=10|CON=14|INT=8|WIS=12|CHA=14
                   my %stat_count_for = map { $_ => 0 } LstTidy::Parse::getValidSystemArr('stats');

                   STAT:
                   for my $stat_expression (split /[|]/, $tag->value) {

                      my ($stat) = ( $stat_expression =~ / \A ([A-Z]{3}) [=] (\d+|roll\(\"\w+\"\)((\+|\-)var\(\"STAT.*\"\))*) \z /xms );

                      if ( !defined $stat ) {
                         # Syntax error
                         $logger->notice(
                            qq{Invalid syntax for "$stat_expression" in "} . $tag->fullTag . q{"},
                            $tag->file,
                            $tag->line
                         );

                         next STAT;
                      }

                      if ( !exists $stat_count_for{$stat} ) {
                         # The stat is not part of the official list
                         $logger->notice(
                            qq{Invalid attribute name "$stat" in "} . $tag->fullTag . q{"},
                            $tag->file,
                            $tag->line
                         );
                      } else {
                         $stat_count_for{$stat}++;
                      }
                   }

                        # We check to see if some stat are repeated
                        for my $stat ( LstTidy::Parse::getValidSystemArr('stats')) {
                                if ( $stat_count_for{$stat} > 1 ) {
                                $logger->notice(
                                        qq{Found $stat more then once in "} . $tag->fullTag . q{"},
                                        $tag->file,
                                        $tag->line
                                );
                                }
                        }
                }
                }
                elsif ( $tag->id eq 'TEMPLATE' && $tag->lineType ne 'PCC' ) {
                # TEMPLATE:<template name>|<template name>|etc.
                push @LstTidy::Report::xcheck_to_process,
                        [  'TEMPLATE',
                                $tag->id,
                                $tag->file,
                                $tag->line,
                                (split /[|]/, $tag->value),
                        ];
                }
                ######################################################################
                # Here we capture data for later validation
                elsif ( $tag->id eq 'RACESUBTYPE' ) {
                for my $race_subtype (split /[|]/, $tag->value) {
                        my $new_race_subtype = $race_subtype;
                        if ( $tag->lineType eq 'RACE' ) {
                                # The RACE sub-type are created in the RACE file
                                if ( $race_subtype =~ m{ \A [.] REMOVE [.] }xmsi ) {
                                # The presence of a remove means that we are trying
                                # to modify existing data and not create new one
                                push @LstTidy::Report::xcheck_to_process,
                                        [  'RACESUBTYPE',
                                                $tag->id,
                                                $tag->file,
                                                $tag->line,
                                                $race_subtype,
                                        ];
                                }
                                else {
                                   LstTidy::Validate::setEntityValid('RACESUBTYPE', $race_subtype);
                                }
                        }
                        else {
                                # The RACE type found here are not create, we only
                                # get rid of the .REMOVE. part
                                $race_subtype =~ m{ \A [.] REMOVE [.] }xmsi;

                                push @LstTidy::Report::xcheck_to_process,
                                        [  'RACESUBTYPE',
                                        $tag->id,
                                        $tag->file,
                                        $tag->line,
                                        $race_subtype,
                                ];
                        }
                }
                }
                elsif ( $tag->id eq 'RACETYPE' ) {
                for my $race_type (split /[|]/, $tag->value) {
                        if ( $tag->lineType eq 'RACE' ) {
                                # The RACE type are created in the RACE file
                                if ( $race_type =~ m{ \A [.] REMOVE [.] }xmsi ) {
                                # The presence of a remove means that we are trying
                                # to modify existing data and not create new one
                                push @LstTidy::Report::xcheck_to_process,
                                        [  'RACETYPE',
                                                $tag->id,
                                                $tag->file,
                                                $tag->line,
                                                $race_type,
                                        ];
                                }
                                else {
                                   LstTidy::Validate::setEntityValid('RACETYPE', $race_type);
                                }
                        }
                        else {
                                # The RACE type found here are not create, we only
                                # get rid of the .REMOVE. part
                                $race_type =~ m{ \A [.] REMOVE [.] }xmsi;

                                push @LstTidy::Report::xcheck_to_process,
                                        [  'RACETYPE',
                                        $tag->id,
                                        $tag->file,
                                        $tag->line,
                                        $race_type,
                                ];
                        }
                }
                }
                elsif ( $tag->id eq 'TYPE' ) {
                        # The types go into validTypes
                        $validTypes{$tag->lineType}{$_}++ for ( split '\.', $tag->value );
                }
                elsif ( $tag->id eq 'CATEGORY' ) {
                        # The categories go into validCategories
                        $validCategories{$tag->lineType}{$_}++ for ( split '\.', $tag->value );
                }
                ######################################################################
                # Tag with numerical values
                elsif ( $tag->id eq 'STARTSKILLPTS' || $tag->id eq 'SR') {

                   # These tags should only have a numeribal value
                   push @LstTidy::Report::xcheck_to_process,
                   [
                      'DEFINE Variable',
                      qq{@@" in "} . $tag->fullTag,
                      $tag->file,
                      $tag->line,
                      LstTidy::Parse::extractVariables($tag->value, $tag)
                   ];
                }
                elsif ( $tag->id eq 'DEFINE' ) {
                        my ( $var_name, @formulas ) = split '\|', $tag->value;

                        # First we store the DEFINE variable name
                        if ($var_name) {
                                if ( $var_name =~ /^[a-z][a-z0-9_]*$/i ) {
                                   LstTidy::Validate::setEntityValid('DEFINE Variable', $var_name);

                                        #####################################################
                                        # Export a list of variable names if requested
                                        if ( isConversionActive('Export lists') ) {
                                                my $file = $tag->file;
                                                $file =~ tr{/}{\\};
                                                LstTidy::Report::printToExportList('VARIABLE', qq{"$var_name","$tag->line","$file"\n});
                                        }

                                }

                                # LOCK.xxx and BASE.xxx are not error (even if they are very ugly)
                                elsif ( $var_name !~ /(BASE|LOCK)\.(STR|DEX|CON|INT|WIS|CHA|DVR)/ ) {
                                        $logger->notice(
                                                qq{Invalid variable name "$var_name" in "} . $tag->fullTag . q{"},
                                                $tag->file,
                                                $tag->line
                                        );
                                }
                        }
                        else {
                                $logger->notice(
                                        qq{I was not able to find a proper variable name in "} . $tag->fullTag . q{"},
                                        $tag->file,
                                        $tag->line
                                );
                        }

                        # Second we deal with the formula
                        for my $formula (@formulas) {
                           push @LstTidy::Report::xcheck_to_process,
                           [
                              'DEFINE Variable',
                              qq{@@" in "} . $tag->fullTag,
                              $tag->file,
                              $tag->line,
                              LstTidy::Parse::extractVariables($formula, $tag)
                           ];
                        }
                }
                elsif ( $tag->id eq 'SA' ) {
                        my ($var_string) = ( $tag->value =~ /[^|]\|(.*)/ );
                        if ($var_string) {
                                FORMULA:
                                for my $formula ( split '\|', $var_string ) {

                                        # Are there any PRE tags in the SA tag.
                                        if ( $formula =~ /(^!?PRE[A-Z]*):(.*)/ ) {

                                           my $preTag = $tag->clone(id => $1, value => $2);
                                           validatePreTag($preTag, $tag->fullRealTag);

                                           next FORMULA;
                                        }

                                        push @LstTidy::Report::xcheck_to_process,
                                        [
                                           'DEFINE Variable',
                                           qq{@@" in "} . $tag->fullTag,
                                           $tag->file,
                                           $tag->line,
                                           LstTidy::Parse::extractVariables($formula, $tag)
                                        ];
                                }
                        }
                }
                elsif ( $tag->lineType eq 'SPELL' && ( $tag->id eq 'TARGETAREA' || $tag->id eq 'DURATION' || $tag->id eq 'DESC' ) )
                {

                        # Inline f*#king tags.
                        # We need to find CASTERLEVEL between ()
                        my $value = $tag->value;
                        pos $value = 0;

                        FIND_BRACKETS:
                        while ( pos $value < length $value ) {

                           my $result;

                           # Find the first set of ()
                           if ( (($result) = Text::Balanced::extract_bracketed( $value, '()' )) && $result) {

                              # Is there a CASTERLEVEL inside?
                              if ( $result =~ / CASTERLEVEL /xmsi ) {
                                 push @LstTidy::Report::xcheck_to_process,
                                 [
                                    'DEFINE Variable',
                                    qq{@@" in "} . $tag->fullTag,
                                    $tag->file,
                                    $tag->line,
                                    LstTidy::Parse::extractVariables($result, $tag)
                                 ];
                              }
                           
                           } else {

                              last FIND_BRACKETS;
                           }
                        }
                }
                elsif ( $tag->id eq 'NATURALATTACKS' ) {

                        # NATURALATTACKS:<Natural weapon name>,<List of type>,<attacks>,<damage>|...
                        #
                        # We must make sure that there are always four , separated parameters
                        # between the |.

                        for my $entry ( split '\|', $tag->value ) {
                                my @parameters = split ',', $entry;

                                my $NumberOfParams = scalar @parameters;

                                # must have 4 or 5 parameters
                                if ($NumberOfParams == 5 or $NumberOfParams == 4) {

                                        # If Parameter 5 exists, it must be an SPROP
                                        if (defined $parameters[4]) {
                                                $logger->notice(
                                                        qq{5th parameter should be an SPROP in "NATURALATTACKS:$entry"},
                                                        $tag->file,
                                                        $tag->line
                                                ) unless $parameters[4] =~ /^SPROP=/;
                                        }

                                        # Parameter 3 is a number
                                        $logger->notice(
                                                qq{3rd parameter should be a number in "NATURALATTACKS:$entry"},
                                                $tag->file,
                                                $tag->line
                                        ) unless $parameters[2] =~ /^\*?\d+$/;

                                        # Are the types valid EQUIPMENT types?
                                        push @LstTidy::Report::xcheck_to_process,
                                                [
                                                        'EQUIPMENT TYPE', 
                                                        qq{@@" in "} . $tag->id . q{:$entry},
                                                        $tag->file,  
                                                        $tag->line,
                                                        grep { !$validNaturalAttacksType{$_} } split '\.', $parameters[1]
                                                ];
                                }
                                else {
                                        $logger->notice(
                                                qq{Wrong number of parameter for "NATURALATTACKS:$entry"},
                                                $tag->file,
                                        $tag->line
                                        );
                                }
                        }
                }
                elsif ( $tag->id eq 'CHANGEPROF' ) {

                # "CHANGEPROF:" <list of weapons> "=" <new prof> { "|"  <list of weapons> "=" <new prof> }*
                # <list of weapons> := ( <weapon> | "TYPE=" <weapon type> ) { "," ( <weapon> | "TYPE=" <weapon type> ) }*

                        for my $entry ( split '\|', $tag->value ) {
                                if ( $entry =~ /^([^=]+)=([^=]+)$/ ) {
                                        my ( $list_of_weapons, $new_prof ) = ( $1, $2 );

                                        # First, the weapons (equipment)
                                        push @LstTidy::Report::xcheck_to_process,
                                                [
                                                        'EQUIPMENT', 
                                                        $tag->id, 
                                                        $tag->file, 
                                                        $tag->line,
                                                        split ',', $list_of_weapons
                                                ];

                                        # Second, the weapon prof.
                                        push @LstTidy::Report::xcheck_to_process,
                                                [
                                                        'WEAPONPROF', 
                                                        $tag->id, 
                                                        $tag->file, 
                                                        $tag->line,
                                                        $new_prof
                                                ];

                                }
                                else {
                                }
                        }
                }


        }



1;<|MERGE_RESOLUTION|>--- conflicted
+++ resolved
@@ -750,11 +750,7 @@
 
    my ($tag, $enclosing_tag) = @_;
 
-<<<<<<< HEAD
-   my $message = qq{Deprecated syntax: "} . $$tag->fullRealTag . q{"};
-=======
    my $message = qq{Deprecated syntax: "} . $tag->fullRealTag . q{"};
->>>>>>> d0aba4fe
 
    if($enclosing_tag) {
       $message .= qq{ found in "} . $enclosing_tag . q{"};
